#!/usr/bin/env python3
# -*- coding: utf-8 -*-

""" This module defines the classes for the protocol handling.
"""
import logging
import os
from message import (Message, Payload, PayloadNONCE, PayloadVENDOR, PayloadKE,
    Proposal, Transform, NoProposalChosen, PayloadSA, InvalidKePayload,
    InvalidSyntax, PayloadAUTH, AuthenticationFailed, PayloadIDi, PayloadIDr,
    IkeSaError, PayloadTSi, PayloadTSr, TrafficSelector, InvalidSelectors,
    PayloadNOTIFY)
from helpers import SafeEnum, SafeIntEnum, hexstring
from random import SystemRandom
from crypto import DiffieHellman, Prf, Integrity, Cipher, Crypto
from struct import pack, unpack
from collections import namedtuple, OrderedDict
import json
from ipaddress import ip_address, ip_network
<<<<<<< HEAD
=======
from ipsec import Policy
>>>>>>> 68ce67d0
import ipsec
import sys

Keyring = namedtuple('Keyring',
    ['sk_d', 'sk_ai', 'sk_ar', 'sk_ei', 'sk_er', 'sk_pi', 'sk_pr']
)

class IkeSa(object):
    class State(SafeIntEnum):
        INITIAL = 0
        INIT_RES_SENT = 1
        ESTABLISHED = 2

    """ This class controls the state machine of a IKE SA
        It is triggered with received Messages and/or IPsec events
    """
<<<<<<< HEAD
    def __init__(self, is_initiator, configuration, myaddr, peeraddr):
=======
    def __init__(self, is_initiator, psk, my_id, policies, myaddr, peeraddr):
>>>>>>> 68ce67d0
        self.state = IkeSa.State.INITIAL
        self.my_spi = SystemRandom().randint(0, 0xFFFFFFFFFFFFFFFF)
        self.peer_spi = 0
        self.my_msg_id = 0
        self.peer_msg_id = 0
        self.is_initiator = is_initiator
        self.ike_sa_keyring = None
        self.chosen_proposal = None
        self.my_crypto = None
        self.peer_crypto = None
<<<<<<< HEAD
        self.configuration = configuration
=======
        self.psk = psk
        self.my_id = my_id
        self.policies = policies
>>>>>>> 68ce67d0
        self.myaddr = myaddr
        self.peeraddr = peeraddr
        self.ipsec_spi = []

<<<<<<< HEAD
    def delete_child_sa(self):
=======
    def __del__(self):
>>>>>>> 68ce67d0
        for spi in self.ipsec_spi:
            ipsec.delete_child_sa(spi)

    @property
    def spi_i(self):
        return self.my_spi if self.is_initiator else self.peer_spi

    @property
    def spi_r(self):
        return self.my_spi if self.is_initiator else self.peer_spi

    def _generate_ike_sa_key_material(self, ike_proposal, nonce_i, nonce_r,
                spi_i, spi_r, shared_secret):
        """ Generates IKE_SA key material based on the proposal and DH
        """
        prf = Prf(ike_proposal.get_transform(Transform.Type.PRF).id)
        integ = Integrity(ike_proposal.get_transform(Transform.Type.INTEG).id)
        cipher = Cipher(
            ike_proposal.get_transform(Transform.Type.ENCR).id,
            ike_proposal.get_transform(Transform.Type.ENCR).keylen
        )

        SKEYSEED = prf.prf(nonce_i + nonce_r, shared_secret)
        logging.debug('Generated SKEYSEED: {}'.format(hexstring(SKEYSEED)))

        keymat = prf.prfplus(
            SKEYSEED,
            nonce_i + nonce_r + pack('>Q', spi_i) + pack('>Q', spi_r),
            prf.key_size * 3 + integ.key_size * 2 + cipher.key_size * 2
        )

        self.ike_sa_keyring = Keyring._make(
            unpack('>{0}s{1}s{1}s{2}s{2}s{0}s{0}s'.format(
                    prf.key_size, integ.key_size, cipher.key_size),
                keymat))

        crypto_i = Crypto(cipher, self.ike_sa_keyring.sk_ei,
            integ, self.ike_sa_keyring.sk_ai,
            prf, self.ike_sa_keyring.sk_pi)
        crypto_r = Crypto(cipher, self.ike_sa_keyring.sk_er,
            integ, self.ike_sa_keyring.sk_ar,
            prf, self.ike_sa_keyring.sk_pr)

        self.my_crypto = crypto_i if self.is_initiator else crypto_r
        self.peer_crypto = crypto_r if self.is_initiator else crypto_i

        logging.debug('Generated sk_d: {}'.format(hexstring(self.ike_sa_keyring.sk_d)))
        logging.debug('Generated sk_ai: {}'.format(hexstring(self.ike_sa_keyring.sk_ai)))
        logging.debug('Generated sk_ar: {}'.format(hexstring(self.ike_sa_keyring.sk_ar)))
        logging.debug('Generated sk_ei: {}'.format(hexstring(self.ike_sa_keyring.sk_ei)))
        logging.debug('Generated sk_er: {}'.format(hexstring(self.ike_sa_keyring.sk_er)))
        logging.debug('Generated sk_pi: {}'.format(hexstring(self.ike_sa_keyring.sk_pi)))
        logging.debug('Generated sk_pr: {}'.format(hexstring(self.ike_sa_keyring.sk_pr)))

    def _generate_child_sa_key_material(self, ike_proposal, child_proposal,
            nonce_i, nonce_r, sk_d):
        """ Generates CHILD_SA key material
        """
        prf = Prf(ike_proposal.get_transform(Transform.Type.PRF).id)

        # ESP and AH need integrity transform
        integ = Integrity(child_proposal.get_transform(Transform.Type.INTEG).id)
        integ_key_size = integ.key_size
        encr_key_size = 0
        if child_proposal.protocol_id == Proposal.Protocol.ESP:
            cipher = Cipher(
                child_proposal.get_transform(Transform.Type.ENCR).id,
                child_proposal.get_transform(Transform.Type.ENCR).keylen)
            encr_key_size = cipher.key_size

        keymat = prf.prfplus(
            sk_d, nonce_i + nonce_r, 2 * integ_key_size + 2 * encr_key_size)

        sk_ei, sk_ai, sk_er, sk_ar = unpack(
            '>{0}s{1}s{0}s{1}s'.format(encr_key_size, integ_key_size),
            keymat)
        self.child_sa_keyring = Keyring(sk_ai=sk_ai, sk_ei=sk_ei, sk_ar=sk_ar,
            sk_er=sk_er, sk_d=None, sk_pi=None, sk_pr=None)

        logging.debug('Generated sk_ai: {}'.format(hexstring(sk_ai)))
        logging.debug('Generated sk_ar: {}'.format(hexstring(sk_ar)))
        logging.debug('Generated sk_ei: {}'.format(hexstring(sk_ei)))
        logging.debug('Generated sk_er: {}'.format(hexstring(sk_er)))

    def _select_best_sa_proposal(self, my_proposal, peer_payload_sa):
        """ Selects a received Payload SA wit our own suite
        """
        for peer_proposal in peer_payload_sa.proposals:
            if peer_proposal.protocol_id == my_proposal.protocol_id:
                selected_transforms = {}
                for my_transform in my_proposal.transforms:
                    for peer_transform in peer_proposal.transforms:
                        if my_transform == peer_transform:
                            if my_transform.type not in selected_transforms:
                                selected_transforms[my_transform.type] = my_transform
                # If we have a transform of each type => success
                if (set(selected_transforms) ==
                        set(x.type for x in my_proposal.transforms)):
                    return Proposal(1, my_proposal.protocol_id, peer_proposal.spi,
                        list(selected_transforms.values()))
        raise NoProposalChosen('Could not find a suitable matching Proposal')

    def _select_best_ike_sa_proposal(self, peer_payload_sa):
        my_proposal = Proposal(
            1, Proposal.Protocol.IKE, b'',
            (self.configuration['encr'] + self.configuration['integ'] +
                self.configuration['prf'] + self.configuration['dh'])
        )
        return self._select_best_sa_proposal(my_proposal, peer_payload_sa)

    def _select_best_child_sa_proposal(self, peer_payload_sa, ipsec_conf):
        proto = ipsec_conf['ipsec_proto']
        if proto == Proposal.Protocol.ESP:
            my_proposal = Proposal(
                1, proto, b'', (ipsec_conf['encr'] + ipsec_conf['integ']))
        else:
            my_proposal = Proposal(
                1, proto, b'', ipsec_conf['integ'])

        return self._select_best_sa_proposal(my_proposal, peer_payload_sa)

<<<<<<< HEAD
    def _generate_traffic_selectors(self, ipsec_conf):
        """ Generates traffic selectors based on an ipsec configuration
        """
        conf_tsi = TrafficSelector(
            TrafficSelector.Type.TS_IPV4_ADDR_RANGE,
            ipsec_conf['ip_proto'],
            ipsec_conf['my_port'],
            65535 if ipsec_conf['my_port'] == 0 else ipsec_conf['my_port'],
            ipsec_conf['my_subnet'][0],
            ipsec_conf['my_subnet'][-1])
        conf_tsr = TrafficSelector(
            TrafficSelector.Type.TS_IPV4_ADDR_RANGE,
            ipsec_conf['ip_proto'],
            ipsec_conf['peer_port'],
            65535 if ipsec_conf['peer_port'] == 0 else ipsec_conf['peer_port'],
            ipsec_conf['peer_subnet'][0],
            ipsec_conf['peer_subnet'][-1])
        return (conf_tsi, conf_tsr)

    def _get_ipsec_configuration(self, payload_tsi, payload_tsr):
        """ Find matching IPsec configuration.
=======
    def _select_best_traffic_selector(self, mode, payload_tsi, payload_tsr):
        """ Selects best matching traffic selectors.
            Only executed on the responder side, thus we need to use policy's
            reversed TSs.
>>>>>>> 68ce67d0
            It iterates over the received TS in reversed order and returns the
            first configuration that is bigger than our selectors, and the
            narrowed selectors as well
        """
        for tsi in reversed(payload_tsi.traffic_selectors):
            for tsr in reversed(payload_tsr.traffic_selectors):
<<<<<<< HEAD
                for ipsec_conf in self.configuration['protect']:
                    (conf_tsi,
                     conf_tsr) = self._generate_traffic_selectors(ipsec_conf)
                    narrowed_tsi = tsi.intersection(conf_tsi)
                    narrowed_tsr = tsr.intersection(conf_tsr)
                    if narrowed_tsi and narrowed_tsr:
                        return ipsec_conf, narrowed_tsi, narrowed_tsr

        raise InvalidSelectors(
            'TS could not be matched with any IPsec configuration')
=======
                for policy in self.policies:
                    if policy.mode == mode:
                        policy_tsi = policy.get_tsi()
                        policy_tsr = policy.get_tsr()
                        narrowed_tsi = tsi.intersection(policy_tsr)
                        narrowed_tsr = tsr.intersection(policy_tsi)
                        if narrowed_tsi and narrowed_tsr:
                            return (narrowed_tsi, narrowed_tsr)
        raise InvalidSelectors('TS could not be matched with any Policy')
>>>>>>> 68ce67d0

    def log_message(self, message, addr, data, send=True):
        logging.info('IKE_SA: {}. {} {} {} ({} bytes) {} {}'.format(
            hexstring(pack('>Q', self.my_spi)),
            'Sent' if send else 'Received',
            Message.Exchange.safe_name(message.exchange_type),
            'response' if message.is_response else 'request',
            len(data),
            'to' if send else 'from',
            addr))
        logging.debug(json.dumps(message.to_dict(), indent=logging.indent_spaces))

    def process_message(self, data, addr):
        """ Performs the common tasks for IKE message handling,
            including logging for the message and the reply (if any), check of
            message IDs and control of retransmissions
        """
        # dict with the form of tuple(Exchange type, is_request): method
        _handler_dict = {
            (Message.Exchange.IKE_SA_INIT, True): self.process_ike_sa_init_request,
            (Message.Exchange.IKE_AUTH, True): self.process_ike_auth_request,
            (Message.Exchange.INFORMATIONAL, True): self.process_informational_request,
        }

        # parse the whole message (including encrypted data)
        message = Message.parse(data, header_only=False, crypto=self.peer_crypto)
        self.log_message(message, addr, data, send=False)

        # check message_id
        if (message.message_id == self.peer_msg_id - 1 and
                data == self.last_received_message_data):
            logging.warning('Retransmission detected. Sending last sent message')
            return self.last_sent_message_data
        elif message.message_id != self.peer_msg_id:
            logging.error(
                'Message with invalid ID. Expecting {}. Omitting.'
                ''.format(self.peer_msg_id))
            return True, None

        # get the handler fnc
        try:
            handler = _handler_dict[(message.exchange_type, message.is_request)]
        except KeyError:
            logging.error('I don\'t know how to handle this message. '
                'Please, implement a handler!')
            return False, None

        # try to process the message and get a reply
        try:
            reply = handler(message)
        except IkeSaError as ex:
            # TODO: Some errors are non-aborting (and send NOTIFY or such)
            logging.error(ex)
            return False, None

        # if the message was processed succesfully, we record it for future reference
        self.last_received_message_data = data
        self.last_received_message = message
        self.peer_msg_id = self.peer_msg_id + 1

        # If there is a reply
        if reply:
            crypto = (self.my_crypto
                if reply.exchange_type != Message.Exchange.IKE_SA_INIT else None)
            reply_data = reply.to_bytes(crypto)
            self.log_message(reply, addr, reply_data, send=True)
            self.last_sent_message_data = reply_data
            self.last_sent_message = reply
            self.my_msg_id = self.my_msg_id + 1
            return True, reply_data

        return True, None

    def process_ike_sa_init_request(self, request):
        """ Processes a IKE_SA_INIT message and returns a IKE_SA_INIT response
        """
        # check state
        if self.state != IkeSa.State.INITIAL:
            raise IkeSaError(
                'IKE SA state cannot proccess IKE_SA_INIT message')

        # initialize IKE SA state
        self.peer_spi = request.spi_i
        self.peer_msg_id = 0

        # get some relevant payloads from the message
        request_payload_sa = request.get_payload(Payload.Type.SA)
        request_payload_ke = request.get_payload(Payload.Type.KE)
        request_payload_nonce = request.get_payload(Payload.Type.NONCE)

        # generate the response payload SA with the chose proposal
        self.chosen_proposal = self._select_best_ike_sa_proposal(request_payload_sa)

        # check that DH groups match
        my_dh_group = self.chosen_proposal.get_transform(Transform.Type.DH).id
        if my_dh_group != request_payload_ke.dh_group:
            raise InvalidKePayload('Invalid DH group used. I request {}'.format(my_dh_group))

        # generate the response payload KE
        dh = DiffieHellman(request_payload_ke.dh_group)
        dh.compute_secret(request_payload_ke.ke_data)
        logging.debug('Generated DH shared secret: {}'.format(hexstring(dh.shared_secret)))
        response_payload_ke = PayloadKE(dh.group, dh.public_key)

        # generate payload NONCE
        response_payload_nonce = PayloadNONCE()

        # generate IKE SA key material
        self._generate_ike_sa_key_material(
            ike_proposal=self.chosen_proposal,
            nonce_i=request_payload_nonce.nonce,
            nonce_r=response_payload_nonce.nonce,
            spi_i=self.peer_spi,
            spi_r=self.my_spi,
            shared_secret=dh.shared_secret
        )

        # generate the response payload VENDOR.
        response_payload_vendor = PayloadVENDOR(b'pyikev2-0.1')

        # generate the response Payload SA
        response_payload_sa = PayloadSA([self.chosen_proposal])

        # generate the message
        response = Message(
            spi_i=self.peer_spi,
            spi_r=self.my_spi,
            major=2,
            minor=0,
            exchange_type=Message.Exchange.IKE_SA_INIT,
            is_response=True,
            can_use_higher_version=False,
            is_initiator=False,
            message_id=self.my_msg_id,
            payloads=[response_payload_sa, response_payload_ke,
                response_payload_nonce, response_payload_vendor],
            encrypted_payloads=[],
        )

        # transition
        self.state = IkeSa.State.INIT_RES_SENT

        # return response
        return response

    def _generate_psk_auth_payload(self, message_data, nonce, payload_id, sk_p):
        prf = self.peer_crypto.prf.prf
        data_to_be_signed = (message_data + nonce + prf(sk_p, payload_id.to_bytes()))
        keypad = prf(self.configuration['psk'], b'Key Pad for IKEv2')
        return prf(keypad, data_to_be_signed)

    def _generate_peer_psk_auth_payload(self, payload_id):
        return self._generate_psk_auth_payload(self.last_received_message_data,
            self.last_sent_message.get_payload(Payload.Type.NONCE).nonce,
            payload_id, self.peer_crypto.sk_p)

    def _generate_my_psk_auth_payload(self, payload_id):
        return self._generate_psk_auth_payload(self.last_sent_message_data,
            self.last_received_message.get_payload(Payload.Type.NONCE).nonce,
            payload_id, self.my_crypto.sk_p)

    def process_ike_auth_request(self, request):
        """ Processes a IKE_AUTH request message and returns a
            IKE_AUTH response
        """
        # check state
        if self.state != IkeSa.State.INIT_RES_SENT:
            raise InvalidSyntax(
                'IKE SA state cannot proccess IKE_SA_INIT message')

        # get some relevant payloads from the message
        request_payload_sa = request.get_payload(Payload.Type.SA, True)
        request_payload_tsi = request.get_payload(Payload.Type.TSi, True)
        request_payload_tsr = request.get_payload(Payload.Type.TSr, True)
        request_payload_idi = request.get_payload(Payload.Type.IDi, True)
        request_payload_auth = request.get_payload(Payload.Type.AUTH, True)

        # verify AUTH payload
        if request_payload_auth.method != PayloadAUTH.Method.PSK:
            raise AuthenticationFailed('AUTH method not supported')
        auth_data = self._generate_peer_psk_auth_payload(request_payload_idi)
        if auth_data != request_payload_auth.auth_data:
            raise AuthenticationFailed('Invalid AUTH data received')

        # find matching IPsec configuration and TS
        # (reverse order as we are responders)
        (ipsec_conf, chosen_tsr, chosen_tsi) = self._get_ipsec_configuration(
            request_payload_tsr, request_payload_tsi)

<<<<<<< HEAD
        # check which mode peer wants
        if request.get_notifies(PayloadNOTIFY.Type.USE_TRANSPORT_MODE, True):
            mode = ipsec.Mode.TRANSPORT
            response_payload_notify = PayloadNOTIFY(Proposal.Protocol.NONE,
                PayloadNOTIFY.Type.USE_TRANSPORT_MODE, b'', b'')
        else:
            mode = ipsec.Mode.TUNNEL
            response_payload_notify = None

        if ipsec_conf['mode'] != mode:
            raise InvalidSelectors('Invalid mode requested')

        # generate the response payload SA with the chosen proposal
        chosen_child_proposal = self._select_best_child_sa_proposal(
            request_payload_sa, ipsec_conf)

=======
>>>>>>> 68ce67d0
        # generate CHILD key material
        self._generate_child_sa_key_material(
            ike_proposal=self.chosen_proposal,
            child_proposal=chosen_child_proposal,
            nonce_i=self.last_received_message.get_payload(Payload.Type.NONCE).nonce,
            nonce_r=self.last_sent_message.get_payload(Payload.Type.NONCE).nonce,
            sk_d=self.ike_sa_keyring.sk_d
        )

<<<<<<< HEAD
=======
        # check which mode peer wants
        if request.get_notifies(PayloadNOTIFY.Type.USE_TRANSPORT_MODE, True):
            mode = Policy.Mode.TRANSPORT
            response_payload_notify = PayloadNOTIFY(Proposal.Protocol.NONE,
                PayloadNOTIFY.Type.USE_TRANSPORT_MODE, b'', b'')
        else:
            mode = Policy.Mode.TUNNEL
            response_payload_notify = None

        # find matching TS
        chosen_tsi, chosen_tsr = self._select_best_traffic_selector(
            mode, request_payload_tsi, request_payload_tsr)

>>>>>>> 68ce67d0
        # generate the CHILD SAs according to the negotiated selectors and addresses
        ipsec.create_child_sa(self.myaddr[0], self.peeraddr[0],
            chosen_child_proposal.protocol_id,
            chosen_child_proposal.spi,
            chosen_child_proposal.get_transform(Transform.Type.ENCR).id,
            self.child_sa_keyring.sk_er,
            chosen_child_proposal.get_transform(Transform.Type.INTEG).id,
            self.child_sa_keyring.sk_ar,
            mode)
        self.ipsec_spi.append(chosen_child_proposal.spi)

        # TODO: Take this SPI from an actual acquire to avoid (unlikely) collisions
        chosen_child_proposal.spi = os.urandom(4)

        ipsec.create_child_sa(self.peeraddr[0], self.myaddr[0],
            chosen_child_proposal.protocol_id,
            chosen_child_proposal.spi,
            chosen_child_proposal.get_transform(Transform.Type.ENCR).id,
            self.child_sa_keyring.sk_ei,
            chosen_child_proposal.get_transform(Transform.Type.INTEG).id,
            self.child_sa_keyring.sk_ai,
            mode)
        self.ipsec_spi.append(chosen_child_proposal.spi)

        # generate the response Payload SA
        response_payload_sa = PayloadSA([chosen_child_proposal])

        # generate response Payload TSi/TSr based on the chosen selectors
        response_payload_tsi = PayloadTSi([chosen_tsi])
        response_payload_tsr = PayloadTSr([chosen_tsr])

        # send my IDr
        response_payload_idr = PayloadIDr(self.configuration['id'].id_type,
                                          self.configuration['id'].id_data)

        # generate AUTH payload
        auth_data = self._generate_my_psk_auth_payload(response_payload_idr)
        response_payload_auth = PayloadAUTH(PayloadAUTH.Method.PSK, auth_data)

        # generate the message
        response = Message(
            spi_i=self.peer_spi,
            spi_r=self.my_spi,
            major=2,
            minor=0,
            exchange_type=Message.Exchange.IKE_AUTH,
            is_response=True,
            can_use_higher_version=False,
            is_initiator=False,
            message_id=self.my_msg_id,
            payloads=[],
            encrypted_payloads=[response_payload_sa, response_payload_tsi,
                response_payload_tsr, response_payload_idr,
                response_payload_auth],
        )

        if response_payload_notify:
            response.encrypted_payloads.append(response_payload_notify)

        # increase msg_id and transition
        self.state = IkeSa.State.ESTABLISHED

        return response

    def process_informational_request(self, request):
        """ Processes an INFORMATIONAL message and returns a INFORMATIONAL response
        """
        # check state
        if self.state != IkeSa.State.ESTABLISHED:
            raise IkeSaError(
                'IKE SA state cannot proccess INFORMATIONAL message')

        # don't do anything yet, just reply with empty informational
        response = Message(
            spi_i=request.spi_i,
            spi_r=request.spi_r,
            major=2,
            minor=0,
            exchange_type=Message.Exchange.INFORMATIONAL,
            is_response=True,
            can_use_higher_version=False,
            is_initiator=self.is_initiator,
            message_id=self.my_msg_id,
            payloads=[],
            encrypted_payloads=[],
        )

        # transition NOT NEEDED
        # return response
        return response

class IkeSaController:
<<<<<<< HEAD
    def __init__(self, myaddr, configuration):
        self.ike_sas = {}
        self.configuration = configuration
=======
    def __init__(self, psk, my_id, policies):
        self.ike_sas = {}
        self.psk = psk
        self.my_id = my_id
        self.policies = policies
>>>>>>> 68ce67d0

        # establish policies
        ipsec.flush_policies()
        ipsec.flush_ipsec_sa()
<<<<<<< HEAD
        for peer_addr, ike_conf in configuration.items():
            ipsec.create_policies(myaddr, peer_addr, ike_conf)

        #     ipsec.create_policy(policy)
=======
        for policy in self.policies:
            ipsec.create_policy(policy)
>>>>>>> 68ce67d0

    def dispatch_message(self, data, myaddr, peeraddr):
        header = Message.parse(data, header_only=True)

        # if IKE_SA_INIT request, then a new IkeSa must be created
        if (header.exchange_type == Message.Exchange.IKE_SA_INIT and
                header.is_request):
<<<<<<< HEAD
            # look for matching configuration
            ike_configuration = self.configuration.get_ike_configuration(peeraddr[0])

            ike_sa = IkeSa(is_initiator=False, configuration=ike_configuration,
                           myaddr=myaddr, peeraddr=peeraddr)
=======
            ike_sa = IkeSa(is_initiator=False, psk=self.psk, my_id=self.my_id,
               policies=self.policies, myaddr=myaddr, peeraddr=peeraddr)
>>>>>>> 68ce67d0
            self.ike_sas[ike_sa.my_spi] = ike_sa
            logging.info('Starting the creation of IKE SA with SPI={}. '
                'Count={}'.format(hexstring(
                    pack('>Q', ike_sa.my_spi)), len(self.ike_sas)))

        # else, look for the IkeSa in the dict
        else:
            my_spi = header.spi_r if header.is_initiator else header.spi_i
            try:
                ike_sa = self.ike_sas[my_spi]
            except KeyError:
                logging.warning(
                    'Received message for unknown SPI={}. Omitting.'.format(
                        hexstring(pack('>Q', my_spi))))
                logging.debug(json.dumps(header.to_dict(),
                    indent=logging.indent_spaces))
                return None

        # generate the reply (if any)
        status, reply = ike_sa.process_message(data, peeraddr)

        # if the IKE_SA needs to be closed
        if not status:
            ike_sa.delete_child_sa()
            del self.ike_sas[ike_sa.my_spi]
            logging.info('Deleted IKE_SA with SPI={}. Count={}'.format(
                hexstring(pack('>Q', ike_sa.my_spi)), len(self.ike_sas)))
        return reply<|MERGE_RESOLUTION|>--- conflicted
+++ resolved
@@ -17,10 +17,6 @@
 from collections import namedtuple, OrderedDict
 import json
 from ipaddress import ip_address, ip_network
-<<<<<<< HEAD
-=======
-from ipsec import Policy
->>>>>>> 68ce67d0
 import ipsec
 import sys
 
@@ -37,11 +33,7 @@
     """ This class controls the state machine of a IKE SA
         It is triggered with received Messages and/or IPsec events
     """
-<<<<<<< HEAD
     def __init__(self, is_initiator, configuration, myaddr, peeraddr):
-=======
-    def __init__(self, is_initiator, psk, my_id, policies, myaddr, peeraddr):
->>>>>>> 68ce67d0
         self.state = IkeSa.State.INITIAL
         self.my_spi = SystemRandom().randint(0, 0xFFFFFFFFFFFFFFFF)
         self.peer_spi = 0
@@ -52,22 +44,12 @@
         self.chosen_proposal = None
         self.my_crypto = None
         self.peer_crypto = None
-<<<<<<< HEAD
         self.configuration = configuration
-=======
-        self.psk = psk
-        self.my_id = my_id
-        self.policies = policies
->>>>>>> 68ce67d0
         self.myaddr = myaddr
         self.peeraddr = peeraddr
         self.ipsec_spi = []
 
-<<<<<<< HEAD
     def delete_child_sa(self):
-=======
-    def __del__(self):
->>>>>>> 68ce67d0
         for spi in self.ipsec_spi:
             ipsec.delete_child_sa(spi)
 
@@ -189,7 +171,6 @@
 
         return self._select_best_sa_proposal(my_proposal, peer_payload_sa)
 
-<<<<<<< HEAD
     def _generate_traffic_selectors(self, ipsec_conf):
         """ Generates traffic selectors based on an ipsec configuration
         """
@@ -211,19 +192,12 @@
 
     def _get_ipsec_configuration(self, payload_tsi, payload_tsr):
         """ Find matching IPsec configuration.
-=======
-    def _select_best_traffic_selector(self, mode, payload_tsi, payload_tsr):
-        """ Selects best matching traffic selectors.
-            Only executed on the responder side, thus we need to use policy's
-            reversed TSs.
->>>>>>> 68ce67d0
             It iterates over the received TS in reversed order and returns the
             first configuration that is bigger than our selectors, and the
             narrowed selectors as well
         """
         for tsi in reversed(payload_tsi.traffic_selectors):
             for tsr in reversed(payload_tsr.traffic_selectors):
-<<<<<<< HEAD
                 for ipsec_conf in self.configuration['protect']:
                     (conf_tsi,
                      conf_tsr) = self._generate_traffic_selectors(ipsec_conf)
@@ -234,17 +208,6 @@
 
         raise InvalidSelectors(
             'TS could not be matched with any IPsec configuration')
-=======
-                for policy in self.policies:
-                    if policy.mode == mode:
-                        policy_tsi = policy.get_tsi()
-                        policy_tsr = policy.get_tsr()
-                        narrowed_tsi = tsi.intersection(policy_tsr)
-                        narrowed_tsr = tsr.intersection(policy_tsi)
-                        if narrowed_tsi and narrowed_tsr:
-                            return (narrowed_tsi, narrowed_tsr)
-        raise InvalidSelectors('TS could not be matched with any Policy')
->>>>>>> 68ce67d0
 
     def log_message(self, message, addr, data, send=True):
         logging.info('IKE_SA: {}. {} {} {} ({} bytes) {} {}'.format(
@@ -434,7 +397,6 @@
         (ipsec_conf, chosen_tsr, chosen_tsi) = self._get_ipsec_configuration(
             request_payload_tsr, request_payload_tsi)
 
-<<<<<<< HEAD
         # check which mode peer wants
         if request.get_notifies(PayloadNOTIFY.Type.USE_TRANSPORT_MODE, True):
             mode = ipsec.Mode.TRANSPORT
@@ -451,8 +413,6 @@
         chosen_child_proposal = self._select_best_child_sa_proposal(
             request_payload_sa, ipsec_conf)
 
-=======
->>>>>>> 68ce67d0
         # generate CHILD key material
         self._generate_child_sa_key_material(
             ike_proposal=self.chosen_proposal,
@@ -462,22 +422,6 @@
             sk_d=self.ike_sa_keyring.sk_d
         )
 
-<<<<<<< HEAD
-=======
-        # check which mode peer wants
-        if request.get_notifies(PayloadNOTIFY.Type.USE_TRANSPORT_MODE, True):
-            mode = Policy.Mode.TRANSPORT
-            response_payload_notify = PayloadNOTIFY(Proposal.Protocol.NONE,
-                PayloadNOTIFY.Type.USE_TRANSPORT_MODE, b'', b'')
-        else:
-            mode = Policy.Mode.TUNNEL
-            response_payload_notify = None
-
-        # find matching TS
-        chosen_tsi, chosen_tsr = self._select_best_traffic_selector(
-            mode, request_payload_tsi, request_payload_tsr)
-
->>>>>>> 68ce67d0
         # generate the CHILD SAs according to the negotiated selectors and addresses
         ipsec.create_child_sa(self.myaddr[0], self.peeraddr[0],
             chosen_child_proposal.protocol_id,
@@ -570,30 +514,15 @@
         return response
 
 class IkeSaController:
-<<<<<<< HEAD
     def __init__(self, myaddr, configuration):
         self.ike_sas = {}
         self.configuration = configuration
-=======
-    def __init__(self, psk, my_id, policies):
-        self.ike_sas = {}
-        self.psk = psk
-        self.my_id = my_id
-        self.policies = policies
->>>>>>> 68ce67d0
 
         # establish policies
         ipsec.flush_policies()
         ipsec.flush_ipsec_sa()
-<<<<<<< HEAD
         for peer_addr, ike_conf in configuration.items():
             ipsec.create_policies(myaddr, peer_addr, ike_conf)
-
-        #     ipsec.create_policy(policy)
-=======
-        for policy in self.policies:
-            ipsec.create_policy(policy)
->>>>>>> 68ce67d0
 
     def dispatch_message(self, data, myaddr, peeraddr):
         header = Message.parse(data, header_only=True)
@@ -601,16 +530,11 @@
         # if IKE_SA_INIT request, then a new IkeSa must be created
         if (header.exchange_type == Message.Exchange.IKE_SA_INIT and
                 header.is_request):
-<<<<<<< HEAD
             # look for matching configuration
             ike_configuration = self.configuration.get_ike_configuration(peeraddr[0])
 
             ike_sa = IkeSa(is_initiator=False, configuration=ike_configuration,
                            myaddr=myaddr, peeraddr=peeraddr)
-=======
-            ike_sa = IkeSa(is_initiator=False, psk=self.psk, my_id=self.my_id,
-               policies=self.policies, myaddr=myaddr, peeraddr=peeraddr)
->>>>>>> 68ce67d0
             self.ike_sas[ike_sa.my_spi] = ike_sa
             logging.info('Starting the creation of IKE SA with SPI={}. '
                 'Count={}'.format(hexstring(
